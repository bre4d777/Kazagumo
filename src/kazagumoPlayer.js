const search = require('./kazagumoSearch');
const kazagumoTrack = require('./kazagumoTrack');
const {searchResult} = require('./constants');
const {moveArray} = require('./kazagumoUtils');

/**
 * Shoukaku player
 * @external ShoukakuPlayer
 * @see {@link https://deivu.github.io/Shoukaku/?api#ShoukakuPlayer}
 */

/**
 * Shoukaku player
 * @external ShoukakuTrack
 * @see {@link https://deivu.github.io/Shoukaku/?api#ShoukakuTrack}
 */

/**
 * kazagumo player
 * @class kazagumoPlayer
 */
class kazagumoPlayer {
    /**
     * @param {Kazagumo} kazagumo Kazagumo's instance
     * @param {ShoukakuPlayer} player Shoukaku player
     * @param {Object} options Options for this guild
     * @param {string} options.guildId
     * @param {string} options.voiceId
     * @param {string} options.textId
     */
    constructor(kazagumo, player, options) {
        /**
         * Kazagumo
         * @type {Kazagumo}
         */
        this.kazagumo = kazagumo;
        /**
         * Guild ID
         * @type {String}
         */
        this.guild = options.guildId;
        /**
         * Voice channel ID
         * @type {String}
         */
        this.voice = options.voiceId;
        /**
         * Text ID to send the message
         * @type {String}
         */
        this.text = options.textId;
        /**
         * Shoukaku player
         * @type {ShoukakuPlayer}
         */
        this.player = player;
        /**
         * Loop mode
         * @type {"off"|"track"|"queue"}
         * @readonly
         */
        this.loop = 'off';
        /**
         * Queue for this player
         * @type {kazagumoTrack[]}
         */
        this.queue = [];
        /**
         * Current playing song
         * @type {null|kazagumoTrack}
         */
        this.current = null;
        /**
         * Previous playing song
         * @type {null|kazagumoTrack}
         */
        this.previous = null;
        /**
         * Playing status
         * @type {boolean}
         */
        this.playing = false;
        /**
         * Save any data here
         * @type {Map<any, any>}
         */
        this.data = new Map();
        /**
         * Whether to ignore end event to trigger the play func.
         * @type {boolean}
         */
        this.ignoreEnd = true;

        this.player.on("start", (data) => {
            this.playing = true;
            this.kazagumo.emit("playerStart", this, this.current)
        });

        this.player.on("end", (data) => {
            if (data.reason === "REPLACED") return this.kazagumo.emit("playerEnd", this);
            if (this.loop === 'track') this.queue.unshift(this.current);
            if (this.loop === 'queue') this.queue.push(this.current);
            this.previous = this.current;
            this.playing = false;
            if (this.queue.length) this.kazagumo.emit("playerEnd", this);
            else {
                this.playing = false;
                this.current = null;
                return this.kazagumo.emit("playerEmpty", this);
            }
            if (data.reason !== "REPLACED") this.play();
        });

        for (let event of ["closed", "error"]) this.player.on(event, (...args) => {
            this.playing = false;
            this.kazagumo.emit("playerError", this, event, ...args)
        });

        this.player.on("update", (...args) => this.kazagumo.emit("playerUpdate", this, ...args));
        this.player.on("exception", (...args) => this.kazagumo.emit("playerException", this, ...args));
        this.player.on("resumed", () => this.kazagumo.emit("playerResumed", this));
    }

    /**
     * Pause or resume the player
     * @param {boolean} pause
     * @returns {kazagumoPlayer}
     */
    setPaused(pause) {
        this.playing = !pause;
        this.player.setPaused(!!pause)
        return this;
    };

    /**
     * Add a song
     * @returns {kazagumoPlayer}
     * @param {kazagumoTrack} track Track to add
     */
    addSong(track) {
        this.queue.push(track);
        return this;
    };

    /**
     * Search for song/link
     * @returns {Promise<searchResult>}
     * @param {string} query Title/URI to search
     * @param {DiscordUser} requester The requester
     * @param {("youtube"|"youtube_music"|"soundcloud")} [type=kazagumoOptions.defaultSearchEngine|"youtube"] The search engine
     */
    async search(query, requester, type) {
        return await (new search(this.kazagumo, query, type, requester)).search();
    };

    /**
     * Sets the player's voice ID
     * @param {string} voiceId
     * @returns {kazagumoPlayer}
     */
    setVoiceChannel(voiceId) {
        this.voice = voiceId;
        return this;
    };

    /**
     * Sets the player's text ID
     * @param textId
     * @returns {kazagumoPlayer}
     */
    setTextChannel(textId) {
        this.text = textId;
        return this;
    };

    /**
     * Set player's volume
     * @param {number} value
     * @returns {kazagumoPlayer|{error: boolean, message: string}}
     */
    setVolume(value) {
        if (isNaN(value)) return {
            error: true,
            message: `<kazagumoPlayer>#setVolume() value must be a valid number. Received ${typeof value}`
        };
        this.player.filters.volume = value;
        this.player.connection.node.send({
            op: "volume",
            guildId: this.guild,
            volume: this.player.filters.volume
        })
        return this;
    };

    /**
     * Play the first song from queue
     * @param {?kazagumoTrack} [kazagumoTrack]
     * @param {boolean} [removeCurrent=false] Whether to remove the current song when forcing track to be played
     * @returns {kazagumoPlayer}
     */
    async play(kazagumoTrack, removeCurrent = false) {
        if (kazagumoTrack) {
            if (!removeCurrent)
                this.queue.unshift(this.current);
<<<<<<< HEAD

            this.current = kazagumoTrack;
        } else
            this.current = this.queue.unshift();

=======
            
            this.current = kazagumoTrack;
        } else
            this.current = this.queue.unshift();
        
>>>>>>> efc9b991
        this.playing = true;
        if (!await this.current.resolve().catch(() => null)) return this.player.stopTrack();
        this.player.setVolume(1).playTrack(this.current.track, {noReplace: false});
        return this;
    };

    /**
     * Pause the player
     * @returns {kazagumoPlayer}
     */
    pause() {
        this.playing = false;
        this.player.setPaused(true);
        return this;
    };

    /**
     * Set loop
     * @param {?string} [mode]
     * @returns {kazagumoPlayer}
     */
    setLoop(mode) {
        if (mode && ['off', 'track', 'queue'].includes(mode.toLowerCase())) {
            this.loop = mode;
            return this;
        }
        if (this.loop === 'off') this.loop = 'queue';
        else if (this.loop === 'queue') this.loop = 'track';
        else if (this.loop === 'track') this.loop = 'off';
        return this;
    };

    /**
     * Move a song to a specific index
     * @param {number} oldIndex
     * @param {number} newIndex
     * @returns {kazagumoPlayer|{error: boolean, message: string}}
     */
    move(oldIndex, newIndex) {
        if ([oldIndex, newIndex].some(x => isNaN(x))) return {error: true, message: "Invalid number"};
        if (oldIndex + 1 > this.queue.length || newIndex + 1 > this.queue.length) return {
            error: true,
            message: "Invalid index"
        }
        moveArray(this.queue, oldIndex, newIndex);
        return this;
    };

    /**
     * Shuffle the queue
     * @returns {kazagumoPlayer}
     */
    shuffle() {
        for (let i = this.queue.length - 1; i > 0; i--) {
            const j = Math.floor(Math.random() * (i + 1));
            [this.queue[i], this.queue[j]] = [this.queue[j], this.queue[i]];
        }
        return this;
    };

    /**
     * Destroy the player
     * @returns {kazagumoPlayer}
     */
    destroy() {
        this.queue = [];
        this.player.connection.disconnect();
        this.kazagumo.players.delete(this.guild);
        this.kazagumo.emit('playerDestroy', this);
        this.kazagumo.emit("debug", `Player was destroyed | Guild ID: ${this.guild}`)
        return this;
    };
}

module.exports = kazagumoPlayer;<|MERGE_RESOLUTION|>--- conflicted
+++ resolved
@@ -202,19 +202,11 @@
         if (kazagumoTrack) {
             if (!removeCurrent)
                 this.queue.unshift(this.current);
-<<<<<<< HEAD
-
-            this.current = kazagumoTrack;
-        } else
-            this.current = this.queue.unshift();
-
-=======
             
             this.current = kazagumoTrack;
         } else
             this.current = this.queue.unshift();
         
->>>>>>> efc9b991
         this.playing = true;
         if (!await this.current.resolve().catch(() => null)) return this.player.stopTrack();
         this.player.setVolume(1).playTrack(this.current.track, {noReplace: false});
